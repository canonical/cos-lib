[build-system]
requires = ["hatchling", "PyYAML", "typing-extensions"]
build-backend = "hatchling.build"

[project]
name = "cosl"
version = "0.0.12"
authors = [
  { name="sed-i", email="82407168+sed-i@users.noreply.github.com" },
]
description = "Utils for COS Lite charms"
readme = "README.md"
requires-python = ">=3.8"
dependencies = [
  "ops",
  "pydantic",
  "PyYAML",
  "typing-extensions"
]
classifiers = [
    "Programming Language :: Python :: 3.8",
    "License :: OSI Approved :: Apache Software License",
    "Operating System :: OS Independent",
    "Topic :: Utilities",
    "Intended Audience :: Developers",
    "Intended Audience :: System Administrators",
    "Development Status :: 4 - Beta",
    "Typing :: Typed",
]

[project.urls]
"Homepage" = "https://github.com/canonical/cos-lib"
"Bug Tracker" = "https://github.com/canonical/cos-lib/issues"

[package]
include = ["py.typed"]

# Testing tools configuration
[tool.coverage.run]
branch = true

[tool.coverage.report]
show_missing = true

# Formatting tools configuration
[tool.black]
line-length = 99
target-version = ["py38"]

<<<<<<< HEAD
[tool.isort]
profile = "black"
=======
# Linting tools configuration
[tool.ruff]
line-length = 99
extend-exclude = ["__pycache__", "*.egg_info"]

[tool.ruff.lint]
select = ["E", "W", "F", "C", "N", "D", "I001"]
extend-ignore = [
  "D203",
  "D204",
  "D213",
  "D215",
  "D400",
  "D404",
  "D406",
  "D407",
  "D408",
  "D409",
  "D413",
]
ignore = ["E501", "D107"]
per-file-ignores = {"tests/*" = ["D100","D101","D102","D103","D104"]}

[tool.ruff.lint.pydocstyle]
convention = "google"

[tool.ruff.lint.mccabe]
max-complexity = 15

[tool.ruff.lint.pep8-naming]
# Allow Pydantic's `@validator` decorator to trigger class method treatment.
classmethod-decorators = ["classmethod", "pydantic.validator"]
>>>>>>> c4a66935

[tool.pyright]
include = ["src"]
extraPaths = ["lib", "src/cosl"]
pythonPlatform = "All"
typeCheckingMode = "strict"
reportIncompatibleMethodOverride = false
reportImportCycles = false
reportTypeCommentUsage = false

<<<<<<< HEAD
[tool.ruff]
line-length = 99
extend-exclude = ["__pycache__", "*.egg_info"]

[tool.ruff.lint]
select = ["E", "W", "F", "C", "N", "R", "D", "I001"]
# Ignore E501 because using black creates errors with this
# Ignore D107 Missing docstring in __init__
# Ignore E402 because charm libraries can't be imported at the top
ignore = ["E501", "D107", "RET504", "C901", "E402"]
# D100, D101, D102, D103: Ignore missing docstrings in tests
per-file-ignores = {"tests/*" = ["D100","D101","D102","D103"]}

[tool.ruff.lint.pydocstyle]
convention = "google"

# Static analysis tools configuration
[tool.mypy]
pretty = true
python_version = 3.8
follow_imports = "normal"
warn_redundant_casts = true
warn_unused_ignores = true
warn_unused_configs = true
show_traceback = true
show_error_codes = true
namespace_packages = true
explicit_package_bases = true
check_untyped_defs = true
allow_redefinition = true
no_implicit_optional = false

=======
>>>>>>> c4a66935
[tool.codespell]
skip = ".git,.tox,build,lib,venv*,.mypy_cache"
ignore-words-list = "assertIn"<|MERGE_RESOLUTION|>--- conflicted
+++ resolved
@@ -47,10 +47,6 @@
 line-length = 99
 target-version = ["py38"]
 
-<<<<<<< HEAD
-[tool.isort]
-profile = "black"
-=======
 # Linting tools configuration
 [tool.ruff]
 line-length = 99
@@ -83,7 +79,6 @@
 [tool.ruff.lint.pep8-naming]
 # Allow Pydantic's `@validator` decorator to trigger class method treatment.
 classmethod-decorators = ["classmethod", "pydantic.validator"]
->>>>>>> c4a66935
 
 [tool.pyright]
 include = ["src"]
@@ -94,41 +89,6 @@
 reportImportCycles = false
 reportTypeCommentUsage = false
 
-<<<<<<< HEAD
-[tool.ruff]
-line-length = 99
-extend-exclude = ["__pycache__", "*.egg_info"]
-
-[tool.ruff.lint]
-select = ["E", "W", "F", "C", "N", "R", "D", "I001"]
-# Ignore E501 because using black creates errors with this
-# Ignore D107 Missing docstring in __init__
-# Ignore E402 because charm libraries can't be imported at the top
-ignore = ["E501", "D107", "RET504", "C901", "E402"]
-# D100, D101, D102, D103: Ignore missing docstrings in tests
-per-file-ignores = {"tests/*" = ["D100","D101","D102","D103"]}
-
-[tool.ruff.lint.pydocstyle]
-convention = "google"
-
-# Static analysis tools configuration
-[tool.mypy]
-pretty = true
-python_version = 3.8
-follow_imports = "normal"
-warn_redundant_casts = true
-warn_unused_ignores = true
-warn_unused_configs = true
-show_traceback = true
-show_error_codes = true
-namespace_packages = true
-explicit_package_bases = true
-check_untyped_defs = true
-allow_redefinition = true
-no_implicit_optional = false
-
-=======
->>>>>>> c4a66935
 [tool.codespell]
 skip = ".git,.tox,build,lib,venv*,.mypy_cache"
 ignore-words-list = "assertIn"