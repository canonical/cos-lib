[build-system]
requires = ["hatchling", "PyYAML", "typing-extensions"]
build-backend = "hatchling.build"

[project]
name = "cosl"
<<<<<<< HEAD
version = "0.0.28"
=======
version = "0.0.29"
>>>>>>> 539f535d
authors = [
  { name="sed-i", email="82407168+sed-i@users.noreply.github.com" },
]
description = "Utils for COS Lite charms"
readme = "README.md"
requires-python = ">=3.8"
dependencies = [
  "ops",
  "pydantic",
  "tenacity",
  "PyYAML",
  "typing-extensions",
  "lightkube>=v0.15.4"
]
classifiers = [
    "Programming Language :: Python :: 3.8",
    "License :: OSI Approved :: Apache Software License",
    "Operating System :: OS Independent",
    "Topic :: Utilities",
    "Intended Audience :: Developers",
    "Intended Audience :: System Administrators",
    "Development Status :: 4 - Beta",
    "Typing :: Typed",
]

[project.urls]
"Homepage" = "https://github.com/canonical/cos-lib"
"Bug Tracker" = "https://github.com/canonical/cos-lib/issues"

[package]
include = ["py.typed"]

# Testing tools configuration
[tool.coverage.run]
branch = true

[tool.coverage.report]
show_missing = true

# Formatting tools configuration
[tool.black]
line-length = 99
target-version = ["py38"]

# Linting tools configuration
[tool.ruff]
line-length = 99
extend-exclude = ["__pycache__", "*.egg_info"]

[tool.ruff.lint]
select = ["E", "W", "F", "C", "N", "D", "I001"]
extend-ignore = [
  "D203",
  "D204",
  "D213",
  "D215",
  "D400",
  "D404",
  "D406",
  "D407",
  "D408",
  "D409",
  "D413",
  "E402",
]
ignore = ["E501", "D107"]
per-file-ignores = {"tests/*" = ["D100","D101","D102","D103","D104"]}

[tool.ruff.lint.pydocstyle]
convention = "google"

[tool.ruff.lint.mccabe]
max-complexity = 15

[tool.ruff.lint.pep8-naming]
# Allow Pydantic's `@validator` decorator to trigger class method treatment.
classmethod-decorators = ["classmethod", "pydantic.validator"]

[tool.pyright]
include = ["src"]
extraPaths = ["lib", "src/cosl"]
pythonVersion = "3.8"
pythonPlatform = "All"
typeCheckingMode = "strict"
reportIncompatibleMethodOverride = false
reportImportCycles = false
reportTypeCommentUsage = false

[tool.codespell]
skip = ".git,.tox,build,lib,venv*,.mypy_cache"
ignore-words-list = "assertIn"<|MERGE_RESOLUTION|>--- conflicted
+++ resolved
@@ -4,11 +4,7 @@
 
 [project]
 name = "cosl"
-<<<<<<< HEAD
-version = "0.0.28"
-=======
-version = "0.0.29"
->>>>>>> 539f535d
+version = "0.0.30"
 authors = [
   { name="sed-i", email="82407168+sed-i@users.noreply.github.com" },
 ]
