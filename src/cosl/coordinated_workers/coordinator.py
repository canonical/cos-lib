#!/usr/bin/env python3
# Copyright 2024 Canonical Ltd.
# See LICENSE file for licensing details.
"""Generic coordinator for a distributed charm deployment."""

import glob
import json
import logging
import os
import re
import shutil
import socket
from dataclasses import dataclass
from functools import partial
from typing import (
    Any,
    Callable,
    Dict,
    Iterable,
    List,
    Mapping,
    Optional,
    Set,
    TypedDict,
)
from urllib.parse import urlparse

import ops
import yaml

import cosl
from cosl.coordinated_workers.interface import ClusterProvider
from cosl.coordinated_workers.nginx import (
    Nginx,
    NginxMappingOverrides,
    NginxPrometheusExporter,
)
from cosl.helpers import check_libs_installed

check_libs_installed(
    "charms.data_platform_libs.v0.s3",
    "charms.grafana_k8s.v0.grafana_source",
    "charms.grafana_k8s.v0.grafana_dashboard",
    "charms.observability_libs.v1.cert_handler",
    "charms.prometheus_k8s.v0.prometheus_scrape",
    "charms.loki_k8s.v1.loki_push_api",
    "charms.tempo_k8s.v2.tracing",
)

from charms.data_platform_libs.v0.s3 import S3Requirer
from charms.grafana_k8s.v0.grafana_dashboard import GrafanaDashboardProvider
from charms.loki_k8s.v1.loki_push_api import LokiPushApiConsumer
from charms.observability_libs.v1.cert_handler import VAULT_SECRET_LABEL, CertHandler
from charms.prometheus_k8s.v0.prometheus_scrape import MetricsEndpointProvider
from charms.tempo_k8s.v2.tracing import TracingEndpointRequirer

logger = logging.getLogger(__name__)

# The paths of the base rules to be rendered in CONSOLIDATED_ALERT_RULES_PATH
NGINX_ORIGINAL_ALERT_RULES_PATH = "./src/prometheus_alert_rules/nginx"
WORKER_ORIGINAL_ALERT_RULES_PATH = "./src/prometheus_alert_rules/workers"
# The path of the rules that will be sent to Prometheus
CONSOLIDATED_ALERT_RULES_PATH = "./src/prometheus_alert_rules/consolidated_rules"


class S3NotFoundError(Exception):
    """Raised when the s3 integration is not present or not ready."""


class ClusterRolesConfigError(Exception):
    """Raised when the ClusterRolesConfig instance is not properly configured."""


@dataclass
class ClusterRolesConfig:
    """Worker roles and deployment requirements."""

    roles: Iterable[str]
    """The union of enabled roles for the application."""
    meta_roles: Mapping[str, Iterable[str]]
    """Meta roles are composed of non-meta roles (default: all)."""
    minimal_deployment: Iterable[str]
    """The minimal set of roles that need to be allocated for the deployment to be considered consistent."""
    recommended_deployment: Dict[str, int]
    """The set of roles that need to be allocated for the deployment to be considered robust according to the official recommendations/guidelines.."""

    def __post_init__(self):
        """Ensure the various role specifications are consistent with one another."""
        are_meta_keys_valid = set(self.meta_roles.keys()).issubset(self.roles)
        are_meta_values_valid = all(
            set(meta_value).issubset(self.roles)
            for meta_value in self.meta_roles.values()
        )
        is_minimal_valid = set(self.minimal_deployment).issubset(self.roles)
        is_recommended_valid = set(self.recommended_deployment).issubset(self.roles)
        if not all(
            [
                are_meta_keys_valid,
                are_meta_values_valid,
                is_minimal_valid,
                is_recommended_valid,
            ]
        ):
            raise ClusterRolesConfigError(
                "Invalid ClusterRolesConfig: The configuration is not coherent."
            )

    def is_coherent_with(self, cluster_roles: Iterable[str]) -> bool:
        """Returns True if the provided roles satisfy the minimal deployment spec; False otherwise."""
        return set(self.minimal_deployment).issubset(set(cluster_roles))


_EndpointMapping = TypedDict(
    "_EndpointMapping",
    {
        "certificates": str,
        "cluster": str,
        "grafana-dashboards": str,
        "logging": str,
        "metrics": str,
        "tracing": str,
        "s3": str,
    },
    total=True,
)
"""Mapping of the relation endpoint names that the charms uses, as defined in metadata.yaml."""


class Coordinator(ops.Object):
    """Charming coordinator.

    This class takes care of the shared tasks of a coordinator, including handling workers,
    running Nginx, and implementing self-monitoring integrations.
    """

    def __init__(
        self,
        charm: ops.CharmBase,
        roles_config: ClusterRolesConfig,
        s3_bucket_name: str,
        external_url: str,  # the ingressed url if we have ingress, else fqdn
        worker_metrics_port: int,
        endpoints: _EndpointMapping,
        nginx_config: Callable[["Coordinator"], str],
        workers_config: Callable[["Coordinator"], str],
        nginx_options: Optional[NginxMappingOverrides] = None,
        is_coherent: Optional[
            Callable[[ClusterProvider, ClusterRolesConfig], bool]
        ] = None,
        is_recommended: Optional[
            Callable[[ClusterProvider, ClusterRolesConfig], bool]
        ] = None,
        tracing_receivers: Optional[Callable[[], Optional[Dict[str, str]]]] = None,
    ):
        """Constructor for a Coordinator object.

        Args:
            charm: The coordinator charm object.
            roles_config: Definition of the roles and the deployment requirements.
            s3_bucket_name: The name of the S3 Bucket to use.
            external_url: The external (e.g., ingressed) URL of the coordinator charm.
            worker_metrics_port: The port under which workers expose their metrics.
            nginx_config: A function generating the Nginx configuration file for the workload.
            workers_config: A function generating the configuration for the workers, to be
                published in relation data.
            endpoints: Endpoint names for coordinator relations, as defined in metadata.yaml.
            nginx_options: Non-default config options for Nginx.
            is_coherent: Custom coherency checker for a minimal deployment.
            is_recommended: Custom coherency checker for a recommended deployment.
            tracing_receivers: Endpoints to which the workload (and the worker charm) can push traces to.
        """
        super().__init__(charm, key="coordinator")
        self._charm = charm
        self.topology = cosl.JujuTopology.from_charm(self._charm)
        self._external_url = external_url
        self._worker_metrics_port = worker_metrics_port

        self._endpoints = endpoints

        self.roles_config = roles_config

        self.cluster = ClusterProvider(
            self._charm,
            frozenset(roles_config.roles),
            roles_config.meta_roles,
            endpoint=self._endpoints["cluster"],
        )

        self._is_coherent = is_coherent
        self._is_recommended = is_recommended
        self._tracing_receivers_getter = tracing_receivers

        self.nginx = Nginx(
            self._charm,
            partial(nginx_config, self),
            options=nginx_options,
        )
        self._workers_config_getter = partial(workers_config, self)
        self.nginx_exporter = NginxPrometheusExporter(
            self._charm, options=nginx_options
        )

        self.cert_handler = CertHandler(
            self._charm,
            certificates_relation_name=self._endpoints["certificates"],
            # let's assume we don't need the peer relation as all coordinator charms will assume juju secrets
            key="coordinator-server-cert",
            sans=[self.hostname],
        )

        self.s3_requirer = S3Requirer(
            self._charm, self._endpoints["s3"], s3_bucket_name
        )

        self._grafana_dashboards = GrafanaDashboardProvider(
            self._charm, relation_name=self._endpoints["grafana-dashboards"]
        )

        self._logging = LokiPushApiConsumer(
            self._charm, relation_name=self._endpoints["logging"]
        )

        # Provide ability for this to be scraped by Prometheus using prometheus_scrape
        refresh_events = [self._charm.on.update_status, self.cluster.on.changed]
        if self.cert_handler:
            refresh_events.append(self.cert_handler.on.cert_changed)

        self._render_alert_rules()
        self._scraping = MetricsEndpointProvider(
            self._charm,
            relation_name=self._endpoints["metrics"],
            alert_rules_path=CONSOLIDATED_ALERT_RULES_PATH,
            jobs=self._scrape_jobs,
            external_url=self._external_url,
            refresh_event=refresh_events,
        )

        self.tracing = TracingEndpointRequirer(
            self._charm,
            relation_name=self._endpoints["tracing"],
            protocols=["otlp_http"],
        )

        # We always listen to collect-status
        self.framework.observe(
            self._charm.on.collect_unit_status, self._on_collect_unit_status
        )

        # If the cluster isn't ready, refuse to handle any other event as we can't possibly know what to do
        if not self.cluster.has_workers:
            logger.warning(
                f"Incoherent deployment. {charm.unit.name} is missing relation to workers. "
                "This charm will be unresponsive and refuse to handle any event until "
                "the situation is resolved by the cloud admin, to avoid data loss."
            )
            return
        if not self.is_coherent:
            logger.error(
                f"Incoherent deployment. {charm.unit.name} will be shutting down. "
                "This likely means you are lacking some required roles in your workers. "
                "This charm will be unresponsive and refuse to handle any event until "
                "the situation is resolved by the cloud admin, to avoid data loss."
            )
            return
        if self.cluster.has_workers and not self.s3_ready:
            logger.error(
                f"Incoherent deployment. {charm.unit.name} will be shutting down. "
                "This likely means you need to add an s3 integration. "
                "This charm will be unresponsive and refuse to handle any event until "
                "the situation is resolved by the cloud admin, to avoid data loss."
            )
            return

        # lifecycle
        self.framework.observe(self._charm.on.config_changed, self._on_config_changed)

        # nginx
        self.framework.observe(
            self._charm.on.nginx_pebble_ready, self._on_nginx_pebble_ready
        )
        self.framework.observe(
            self._charm.on.nginx_prometheus_exporter_pebble_ready,
            self._on_nginx_prometheus_exporter_pebble_ready,
        )

        # s3
        self.framework.observe(
            self.s3_requirer.on.credentials_changed, self._on_s3_credentials_changed
        )
        self.framework.observe(
            self.s3_requirer.on.credentials_gone, self._on_s3_credentials_gone
        )

        # tracing
        # self.framework.observe(self._charm.on.peers_relation_created, self._on_peers_relation_created)
        # self.framework.observe(self._charm.on.peers_relation_changed, self._on_peers_relation_changed)

        # logging
        self.framework.observe(
            self._logging.on.loki_push_api_endpoint_joined,
            self._on_loki_relation_changed,
        )
        self.framework.observe(
            self._logging.on.loki_push_api_endpoint_departed,
            self._on_loki_relation_changed,
        )

        # tls
        self.framework.observe(
            self.cert_handler.on.cert_changed, self._on_cert_handler_changed
        )

        # cluster
        self.framework.observe(self.cluster.on.changed, self._on_cluster_changed)

    ######################
    # UTILITY PROPERTIES #
    ######################

    @property
    def is_coherent(self) -> bool:
        """Check whether this coordinator is coherent."""
        if manual_coherency_checker := self._is_coherent:
            return manual_coherency_checker(self.cluster, self.roles_config)

        return self.roles_config.is_coherent_with(self.cluster.gather_roles().keys())

    @property
    def missing_roles(self) -> Set[str]:
        """What roles are missing from this cluster, if any."""
        roles = self.cluster.gather_roles()
        missing_roles: Set[str] = set(self.roles_config.minimal_deployment).difference(
            roles.keys()
        )
        return missing_roles

    @property
    def is_recommended(self) -> Optional[bool]:
        """Check whether this coordinator is connected to the recommended number of workers.

        Will return None if no recommended criterion is defined.
        """
        if manual_recommended_checker := self._is_recommended:
            return manual_recommended_checker(self.cluster, self.roles_config)

        rc = self.roles_config
        if not rc.recommended_deployment:
            # we don't have a definition of recommended: return None
            return None

        cluster = self.cluster
        roles = cluster.gather_roles()
        for role, min_n in rc.recommended_deployment.items():
            if roles.get(role, 0) < min_n:
                return False
        return True

    @property
    def can_handle_events(self) -> bool:
        """Check whether the coordinaator should handle events."""
        return self.cluster.has_workers and self.is_coherent and self.s3_ready

    @property
    def hostname(self) -> str:
        """Unit's hostname."""
        return socket.getfqdn()

    @property
    def _internal_url(self) -> str:
        """Unit's hostname including the scheme."""
        scheme = "https" if self.tls_available else "http"
        return f"{scheme}://{self.hostname}"

    @property
    def tls_available(self) -> bool:
        """Return True if tls is enabled and the necessary certs are found."""
        return (
            self.cert_handler.enabled
            and (self.cert_handler.server_cert is not None)
            and (self.cert_handler.private_key is not None)  # type: ignore
            and (self.cert_handler.ca_cert is not None)
        )

    @property
    def _s3_config(self) -> Dict[str, Any]:
        """The s3 configuration from relation data.

        The configuration is adapted to a drop-in format for the HA workers to use.

        Raises:
            S3NotFoundError: The s3 integration is inactive.
        """
        s3_data = self.s3_requirer.get_s3_connection_info()
        s3_config: Dict[str, Any] = {}
        if not (
            s3_data
            and "bucket" in s3_data
            and "endpoint" in s3_data
            and "access-key" in s3_data
            and "secret-key" in s3_data
        ):
            raise S3NotFoundError("s3 integration inactive")
        s3_config["insecure"] = not s3_data["endpoint"].startswith("https://")
        s3_config["endpoint"] = re.sub(
            rf"^{urlparse(s3_data['endpoint']).scheme}://", "", s3_data["endpoint"]
        )
        s3_config["region"] = s3_data.get("region", "")
        s3_config["access_key_id"] = s3_data.pop("access-key")
        s3_config["secret_access_key"] = s3_data.pop("secret-key")
        s3_config["bucket_name"] = s3_data.pop("bucket")
        return s3_config

    @property
    def s3_ready(self) -> bool:
        """Check whether s3 is configured."""
        try:
            return bool(self._s3_config)
        except S3NotFoundError:
            return False

    @property
    def peer_addresses(self) -> List[str]:
        """If a peer relation is present, return the addresses of the peers."""
        peers = self._peers
        relation = self.model.get_relation("peers")
        # get unit addresses for all the other units from a databag
        addresses = []
        if peers and relation:
            addresses = [relation.data[unit].get("local-ip") for unit in peers]
            addresses = list(filter(None, addresses))

        # add own address
        if self._local_ip:
            addresses.append(self._local_ip)

        return addresses

    @property
    def _local_ip(self) -> Optional[str]:
        """Local IP of the peers binding."""
        try:
            binding = self.model.get_binding("peers")
            if not binding:
                logger.error(
                    "unable to get local IP at this time: "
                    "peers binding not active yet. It could be that the charm "
                    "is still being set up..."
                )
                return None
            return str(binding.network.bind_address)
        except (ops.ModelError, KeyError) as e:
            logger.debug("failed to obtain local ip from peers binding", exc_info=True)
            logger.error(
                f"unable to get local IP at this time: failed with {type(e)}; "
                f"see debug log for more info"
            )
            return None

    @property
    def _workers_scrape_jobs(self) -> List[Dict[str, Any]]:
        """The Prometheus scrape jobs for the workers connected to the coordinator."""
        scrape_jobs: List[Dict[str, Any]] = []
        worker_topologies = self.cluster.gather_topology()

        for worker in worker_topologies:
            job = {
                "static_configs": [
                    {
                        "targets": [f"{worker['address']}:{self._worker_metrics_port}"],
                    }
                ],
                # setting these as "labels" in the static config gets some of them
                # replaced by the coordinator topology
                # https://github.com/canonical/prometheus-k8s-operator/issues/571
                "relabel_configs": [
                    {"target_label": "juju_charm", "replacement": worker["charm_name"]},
                    {"target_label": "juju_unit", "replacement": worker["unit"]},
                    {
                        "target_label": "juju_application",
                        "replacement": worker["application"],
                    },
                    {"target_label": "juju_model", "replacement": self.model.name},
                    {"target_label": "juju_model_uuid", "replacement": self.model.uuid},
                ],
            }
            scrape_jobs.append(job)
        return scrape_jobs

    @property
    def _nginx_scrape_jobs(self) -> List[Dict[str, Any]]:
        """The Prometheus scrape job for Nginx."""
        job: Dict[str, Any] = {
            "static_configs": [
                {"targets": [f"{self.hostname}:{self.nginx.options['nginx_port']}"]}
            ]
        }
        return [job]

    @property
    def _scrape_jobs(self) -> List[Dict[str, Any]]:
        """The scrape jobs to send to Prometheus."""
        return self._workers_scrape_jobs + self._nginx_scrape_jobs

    ##################
    # EVENT HANDLERS #
    ##################
    def _on_cert_handler_changed(self, _: ops.RelationChangedEvent):
        if self.tls_available:
            logger.debug("enabling TLS")
            self.nginx.configure_tls(
                server_cert=self.cert_handler.server_cert,  # type: ignore
                ca_cert=self.cert_handler.ca_cert,  # type: ignore
                private_key=self.cert_handler.private_key,  # type: ignore
            )
        else:
            logger.debug("disabling TLS")
            self.nginx.delete_certificates()

        # notify the cluster
        self.update_cluster()

    def _on_cluster_changed(self, _: ops.RelationEvent):
        self.update_cluster()

    def _on_nginx_pebble_ready(self, _: ops.PebbleReadyEvent):
        self.update_cluster()

    def _on_nginx_prometheus_exporter_pebble_ready(self, _: ops.PebbleReadyEvent):
        self.update_cluster()

    def _on_loki_relation_changed(self, _: ops.EventBase):
        self.update_cluster()

    def _on_s3_credentials_changed(self, _: ops.RelationChangedEvent):
        self._on_s3_changed()

    def _on_s3_credentials_gone(self, _: ops.RelationChangedEvent):
        self._on_s3_changed()

    def _on_s3_changed(self):
        self.update_cluster()

    def _on_peers_relation_created(self, event: ops.RelationCreatedEvent):
        if self._local_ip:
            event.relation.data[self._charm.unit]["local-ip"] = self._local_ip

    def _on_peers_relation_changed(self, _: ops.RelationChangedEvent):
        self.update_cluster()

    def _on_config_changed(self, _: ops.ConfigChangedEvent):
        if self.tls_available:
            self.nginx.configure_tls(
                server_cert=self.cert_handler.server_cert,  # type: ignore
                ca_cert=self.cert_handler.ca_cert,  # type: ignore
                private_key=self.cert_handler.private_key,  # type: ignore
            )
        else:
            self.nginx.delete_certificates()
        self.update_cluster()

    # keep this event handler at the bottom
    def _on_collect_unit_status(self, e: ops.CollectStatusEvent):
        # todo add [nginx.workload] statuses

        if not self.cluster.has_workers:
            e.add_status(
                ops.BlockedStatus("[consistency] Missing any worker relation.")
            )
        if not self.is_coherent:
            e.add_status(ops.BlockedStatus("[consistency] Cluster inconsistent."))
        if not self.s3_ready:
            e.add_status(ops.BlockedStatus("[consistency] Missing S3 integration."))
        elif not self.is_recommended:
            # if is_recommended is None: it means we don't have a recommended deployment criterion.
            e.add_status(ops.ActiveStatus("[coordinator] Degraded."))
        else:
            e.add_status(ops.ActiveStatus())

    ###################
    # UTILITY METHODS #
    ###################
    @property
    def _peers(self) -> Optional[Set[ops.model.Unit]]:
        relation = self.model.get_relation("peers")
        if not relation:
            return None

        # self is not included in relation.units
        return relation.units

    @property
    def loki_endpoints_by_unit(self) -> Dict[str, str]:
        """Loki endpoints from relation data in the format needed for Pebble log forwarding.

        Returns:
            A dictionary of remote units and the respective Loki endpoint.
            {
                "loki/0": "http://loki:3100/loki/api/v1/push",
                "another-loki/0": "http://another-loki:3100/loki/api/v1/push",
            }
        """
        endpoints: Dict[str, str] = {}
        relations: List[ops.Relation] = self.model.relations.get(
            self._endpoints["logging"], []
        )

        for relation in relations:
            for unit in relation.units:
                if "endpoint" not in relation.data[unit]:
                    continue
                endpoint = relation.data[unit]["endpoint"]
                deserialized_endpoint = json.loads(endpoint)
                url = deserialized_endpoint["url"]
                endpoints[unit.name] = url

        return endpoints

    def update_cluster(self):
        """Build the workers config and distribute it to the relations."""
        self.nginx.configure_pebble_layer()
        self.nginx_exporter.configure_pebble_layer()
        if not self.is_coherent:
            logger.error("skipped cluster update: incoherent deployment")
            return

        if not self._charm.unit.is_leader():
            return

        # we share the certs in plaintext as they're not sensitive information
        # On every function call, we always publish everything to the databag; however, if there
        # are no changes, Juju will notice there's no delta and do nothing
        self.cluster.publish_data(
            worker_config=self._workers_config_getter(),
            loki_endpoints=self.loki_endpoints_by_unit,
            # all arguments below are optional:
            ca_cert=self.cert_handler.ca_cert,
            server_cert=self.cert_handler.server_cert,
            # FIXME tls_available check is due to fetching secret from vault. We should be generating a new secret.
            # see https://github.com/canonical/cos-lib/issues/49 for full context
            privkey_secret_id=(
<<<<<<< HEAD
                self.cluster.grant_privkey(VAULT_SECRET_LABEL)
                if self.tls_available
                else None
=======
                self.cluster.grant_privkey(VAULT_SECRET_LABEL) if self.tls_available else None
>>>>>>> afcfbec9
            ),
            tracing_receivers=(
                self._tracing_receivers_getter()
                if self._tracing_receivers_getter
                else None
            ),
        )

    def _render_workers_alert_rules(self):
        """Regenerate the worker alert rules from relation data."""
        self._remove_rendered_alert_rules()

        apps: Set[str] = set()
        for worker in self.cluster.gather_topology():
            if worker["application"] in apps:
                continue

            apps.add(worker["application"])
            topology_dict = {
                "model": self.model.name,
                "model_uuid": self.model.uuid,
                "application": worker["application"],
                "unit": worker["unit"],
                "charm_name": worker["charm_name"],
            }
            topology = cosl.JujuTopology.from_dict(topology_dict)
            alert_rules = cosl.AlertRules(query_type="promql", topology=topology)
            alert_rules.add_path(WORKER_ORIGINAL_ALERT_RULES_PATH, recursive=True)
            alert_rules_contents = yaml.dump(alert_rules.as_dict())

            file_name = f"{CONSOLIDATED_ALERT_RULES_PATH}/rendered_{worker['application']}.rules"
            with open(file_name, "w") as writer:
                writer.write(alert_rules_contents)

    def _remove_rendered_alert_rules(self):
        files = glob.glob(f"{CONSOLIDATED_ALERT_RULES_PATH}/rendered_*")
        for f in files:
            os.remove(f)

    def _consolidate_nginx_alert_rules(self):
        """Copy Nginx alert rules to the consolidated alert folder."""
        for filename in glob.glob(os.path.join(NGINX_ORIGINAL_ALERT_RULES_PATH, "*.*")):
            shutil.copy(filename, f"{CONSOLIDATED_ALERT_RULES_PATH}/")

    def _render_alert_rules(self):
        """Render the alert rules for Nginx and the connected workers."""
        os.makedirs(CONSOLIDATED_ALERT_RULES_PATH, exist_ok=True)
        self._render_workers_alert_rules()
        self._consolidate_nginx_alert_rules()<|MERGE_RESOLUTION|>--- conflicted
+++ resolved
@@ -638,13 +638,7 @@
             # FIXME tls_available check is due to fetching secret from vault. We should be generating a new secret.
             # see https://github.com/canonical/cos-lib/issues/49 for full context
             privkey_secret_id=(
-<<<<<<< HEAD
-                self.cluster.grant_privkey(VAULT_SECRET_LABEL)
-                if self.tls_available
-                else None
-=======
                 self.cluster.grant_privkey(VAULT_SECRET_LABEL) if self.tls_available else None
->>>>>>> afcfbec9
             ),
             tracing_receivers=(
                 self._tracing_receivers_getter()
