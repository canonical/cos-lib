#!/usr/bin/env python3
# Copyright 2024 Canonical Ltd.
# See LICENSE file for licensing details.
"""Generic worker for a distributed charm deployment."""

import logging
import re
import socket
import subprocess
import urllib.request
from enum import Enum
from functools import partial
from pathlib import Path
from typing import Any, Callable, Dict, List, Optional, Tuple, TypedDict, Union

import ops
import tenacity
import yaml
from ops import MaintenanceStatus
from ops.model import ActiveStatus, BlockedStatus, WaitingStatus
from ops.pebble import Check, Layer, PathError, Plan, ProtocolError

from cosl import JujuTopology
from cosl.coordinated_workers.interface import ClusterRequirer
from cosl.helpers import check_libs_installed

check_libs_installed(
    "charms.loki_k8s.v1.loki_push_api",
    "charms.observability_libs.v0.kubernetes_compute_resources_patch",
)

from charms.loki_k8s.v1.loki_push_api import _PebbleLogClient  # type: ignore
from charms.observability_libs.v0.kubernetes_compute_resources_patch import (
    KubernetesComputeResourcesPatch,
    adjust_resource_requirements,
)
from lightkube.models.core_v1 import ResourceRequirements

BASE_DIR = "/worker"
CONFIG_FILE = "/etc/worker/config.yaml"
CERT_FILE = "/etc/worker/server.cert"
KEY_FILE = "/etc/worker/private.key"
CLIENT_CA_FILE = "/etc/worker/ca.cert"

logger = logging.getLogger(__name__)


def _validate_container_name(
    container_name: Optional[str],
    resources_requests: Optional[Callable[["Worker"], Dict[str, str]]],
):
    """Raise `ValueError` if `resources_requests` is not None and `container_name` is None."""
    if resources_requests is not None and container_name is None:
        raise ValueError(
            "Cannot have a None value for container_name while resources_requests is provided."
        )


_EndpointMapping = TypedDict("_EndpointMapping", {"cluster": str}, total=True)
"""Mapping of the relation endpoint names that the charms uses, as defined in metadata.yaml."""

_ResourceLimitOptionsMapping = TypedDict(
    "_ResourceLimitOptionsMapping",
    {
        "cpu_limit": str,
        "memory_limit": str,
    },
)
"""Mapping of the resources limit option names that the charms use, as defined in config.yaml."""


ROOT_CA_CERT = Path("/usr/local/share/ca-certificates/ca.crt")


class WorkerError(Exception):
    """Base class for exceptions raised by this module."""


class ServiceEndpointStatus(Enum):
    """Status of the worker service managed by pebble."""

    starting = "starting"
    up = "up"
    down = "down"


class Worker(ops.Object):
    """Charming worker."""

    _endpoints: _EndpointMapping = {
        "cluster": "cluster",
    }

    def __init__(
        self,
        charm: ops.CharmBase,
        name: str,
        pebble_layer: Callable[["Worker"], Layer],
        endpoints: _EndpointMapping,
        readiness_check_endpoint: Optional[Union[str, Callable[["Worker"], str]]] = None,
        resources_limit_options: Optional[_ResourceLimitOptionsMapping] = None,
        resources_requests: Optional[Callable[["Worker"], Dict[str, str]]] = None,
        container_name: Optional[str] = None,
    ):
        """Constructor for a Worker object.

        Args:
            charm: The worker charm object.
            name: The name of the workload container.
            pebble_layer: The pebble layer of the workload.
            endpoints: Endpoint names for coordinator relations, as defined in metadata.yaml.
            readiness_check_endpoint: URL to probe with a pebble check to determine
                whether the worker node is ready. Passing None will effectively disable it.
            resources_limit_options: A dictionary containing resources limit option names. The dictionary should include
                "cpu_limit" and "memory_limit" keys with values as option names, as defined in the config.yaml.
                If no dictionary is provided, the default option names "cpu_limit" and "memory_limit" would be used.
            resources_requests: A function generating the resources "requests" portion to apply when patching a container using
                KubernetesComputeResourcesPatch. The "limits" portion of the patch gets populated by setting
                their respective config options in config.yaml.
            container_name: The container for which to apply the resources requests & limits.
                Required if `resources_requests` is provided.

        Raises:
        ValueError:
            If `resources_requests` is not None and `container_name` is None, a ValueError is raised.
        """
        super().__init__(charm, key="worker")
        self._charm = charm
        self._name = name
        self._pebble_layer = partial(pebble_layer, self)
        self.topology = JujuTopology.from_charm(self._charm)
        self._container = self._charm.unit.get_container(name)

        self._endpoints = endpoints
        _validate_container_name(container_name, resources_requests)

        # turn str to Callable[[Worker], str]
        self._readiness_check_endpoint: Optional[Callable[[Worker], str]]
        if isinstance(readiness_check_endpoint, str):
            self._readiness_check_endpoint = lambda _: readiness_check_endpoint
        else:
            self._readiness_check_endpoint = readiness_check_endpoint
        self._resources_requests_getter = (
            partial(resources_requests, self) if resources_requests is not None else None
        )
        self._container_name = container_name
        self._resources_limit_options = resources_limit_options or {}

        self.cluster = ClusterRequirer(
            charm=self._charm,
            endpoint=self._endpoints["cluster"],
        )

        self._log_forwarder = ManualLogForwarder(
            charm=self._charm,
            loki_endpoints=self.cluster.get_loki_endpoints(),
            refresh_events=[
                self.cluster.on.config_received,
                self.cluster.on.created,
                self.cluster.on.removed,
            ],
        )

        # Resources patch
        self.resources_patch = (
            KubernetesComputeResourcesPatch(
                self._charm,
                self._container_name,  # type: ignore
                resource_reqs_func=self._adjust_resource_requirements,
            )
            if self._resources_requests_getter
            else None
        )
<<<<<<< HEAD
        # holistic update logic
        self._holistic_update()
=======
        # holistic update logic, aka common exit hook
        self._reconcile()
>>>>>>> 839fe927

        # Event listeners
        self.framework.observe(self._charm.on.collect_unit_status, self._on_collect_status)
        self.framework.observe(self.cluster.on.removed, self._log_forwarder.disable_logging)

        self.framework.observe(self._charm.on[self._name].pebble_ready, self._on_pebble_ready)
        self.framework.observe(
            self._charm.on[name].pebble_check_failed, self._on_pebble_check_failed
        )
        self.framework.observe(
            self._charm.on[name].pebble_check_recovered, self._on_pebble_check_recovered
        )

    # Event handlers
    def _on_pebble_ready(self, _: ops.PebbleReadyEvent):
        self._charm.unit.set_workload_version(self.running_version() or "")

    def _on_pebble_check_failed(self, event: ops.PebbleCheckFailedEvent):
        if event.info.name == "ready":
            logger.warning("Pebble `ready` check started to fail: " "worker node is down.")
            # collect-status will detect that we're not ready and set waiting status.

    def _on_pebble_check_recovered(self, event: ops.PebbleCheckFailedEvent):
        if event.info.name == "ready":
            logger.info("Pebble `ready` check is now passing: " "worker node is up.")
            # collect-status will detect that we're ready and set active status.

    @property
    def _worker_config(self):
        """The configuration that this worker should run with, as received from the coordinator.

        Charms that wish to modify their config before it's written to disk by the Worker
        should subclass the worker, override this method, and use it to manipulate the
        config that's presented to the Worker.
        """
        return self.cluster.get_worker_config()

    @property
    def status(self) -> ServiceEndpointStatus:
        """Determine the status of the service's endpoint."""
        check_endpoint = self._readiness_check_endpoint
        if not check_endpoint:
            raise WorkerError(
                "cannot check readiness without a readiness_check_endpoint configured. "
                "Pass one to Worker on __init__."
            )

        if not self._container.can_connect():
            logger.debug("Container cannot connect. Skipping status check.")
            return ServiceEndpointStatus.down

        if not self._running_worker_config():
            logger.debug("Config file not on disk. Skipping status check.")
            return ServiceEndpointStatus.down

        # we really don't want this code to raise errors, so we blanket catch all.
        try:
            layer: Layer = self._pebble_layer()
            services = self._container.get_services(*layer.services.keys())
            running_status = {name: svc.is_running() for name, svc in services.items()}
            if not all(running_status.values()):
                if any(running_status.values()):
                    starting_services = tuple(
                        name for name, running in running_status.items() if not running
                    )
                    logger.info(f"Some services are not running: {starting_services}.")
                    return ServiceEndpointStatus.starting

                logger.info("All services are down.")
                return ServiceEndpointStatus.down

            with urllib.request.urlopen(check_endpoint(self)) as response:
                html: bytes = response.read()

            # ready response should simply be a string:
            #   "ready"
            raw_out = html.decode("utf-8").strip()
            if raw_out == "ready":
                return ServiceEndpointStatus.up

            # depending on the workload, we get something like:
            #   Some services are not Running:
            #   Starting: 1
            #   Running: 16
            # (tempo)
            #   Ingester not ready: waiting for 15s after being ready
            # (mimir)

            # anything that isn't 'ready' but also is a 2xx response will be interpreted as:
            # we're not ready yet, but we're working on it.
            logger.debug(f"GET {check_endpoint} returned: {raw_out!r}.")
            return ServiceEndpointStatus.starting

        except Exception:
            logger.exception(
                "Error while getting worker status. "
                "This could mean that the worker is still starting."
            )
            return ServiceEndpointStatus.down

    def _on_collect_status(self, e: ops.CollectStatusEvent):
        if self.resources_patch and self.resources_patch.get_status().name != "active":
            e.add_status(self.resources_patch.get_status())

        if not self._container.can_connect():
            e.add_status(WaitingStatus(f"Waiting for `{self._name}` container"))
        if not self.model.get_relation(self._endpoints["cluster"]):
            e.add_status(BlockedStatus("Missing relation to a coordinator charm"))
        elif not self.cluster.relation:
            e.add_status(WaitingStatus("Cluster relation not ready"))
        if not self._worker_config:
            e.add_status(WaitingStatus("Waiting for coordinator to publish a config"))
        if not self.roles:
            e.add_status(
                BlockedStatus("Invalid or no roles assigned: please configure some valid roles")
            )

        try:
            status = self.status
            if status == ServiceEndpointStatus.starting:
                e.add_status(WaitingStatus("Starting..."))
            elif status == ServiceEndpointStatus.down:
                e.add_status(BlockedStatus("node down (see logs)"))
        except WorkerError:
            logger.debug("Unable to determine worker readiness: no endpoint given.")

        e.add_status(
            ActiveStatus(
                "(all roles) ready."
                if ",".join(self.roles) == "all"
                else f"{','.join(self.roles)} ready."
            )
        )

    # Utility functions
    @property
    def roles(self) -> List[str]:
        """Return a list of the roles this worker should take on.

        Expects that the charm defines a set of roles by config like:
            "role-a": bool
            "role-b": bool
            "role-b": bool
        If this is not the case, it will raise an error.
        """
        config = self._charm.config

        role_config_options = [option for option in config.keys() if option.startswith("role-")]
        if not role_config_options:
            raise WorkerError(
                "The charm should define a set of `role-X` config "
                "options for it to use the Worker."
            )

        active_roles: List[str] = [
            role[5:] for role in role_config_options if config[role] is True
        ]
        return active_roles

    def _update_config(self) -> None:
        """Update the worker config and restart the workload if necessary."""
        if not self._container.can_connect():
            logger.debug("container cannot connect, skipping update_config.")
            return

        restart = any(
            (
                self._update_tls_certificates(),
                self._update_worker_config(),
                self._set_pebble_layer(),
            )
        )

        if restart:
            logger.debug("Config changed. Restarting worker services...")
            self.restart()

        # this can happen if s3 wasn't ready (server gave error) when we processed an earlier event
        # causing the worker service to die on startup (exited quickly with code...)
        # so we try to restart it now.
        # TODO: would be nice if we could be notified of when s3 starts working, so we don't have to
        #  wait for an update-status and can listen to that instead.
        elif not all(svc.is_running() for svc in self._container.get_services().values()):
            logger.debug("Some services are not running. Starting them now...")
            self.restart()

    def _set_pebble_layer(self) -> bool:
        """Set Pebble layer.

        Returns: True if Pebble layer was added, otherwise False.
        """
        if not self._container.can_connect():
            return False
        if not self.roles:
            return False

        current_plan = self._container.get_plan()
        new_layer = self._pebble_layer()
        self._add_readiness_check(new_layer)

        def diff(layer: Layer, plan: Plan):
            layer_dct = layer.to_dict()
            plan_dct = plan.to_dict()
            for key in ["checks", "services"]:
                if layer_dct.get(key) != plan_dct.get(key):
                    return True
            return False

        if diff(new_layer, current_plan):
            logger.debug("Adding new layer to pebble...")
            self._container.add_layer(self._name, new_layer, combine=True)
            return True
        return False

    def _add_readiness_check(self, new_layer: Layer):
        """Add readiness check to a pebble layer."""
        if not self._readiness_check_endpoint:
            # skip
            return

        new_layer.checks["ready"] = Check(
            "ready", {"override": "replace", "http": {"url": self._readiness_check_endpoint(self)}}
        )

<<<<<<< HEAD
    def _holistic_update(self):
=======
    def _reconcile(self):
>>>>>>> 839fe927
        """Run all unconditional logic."""
        self._update_cluster_relation()
        self._update_config()

    def _update_cluster_relation(self) -> None:
        """Publish all the worker information to relation data."""
        self.cluster.publish_unit_address(socket.getfqdn())
        if self._charm.unit.is_leader() and self.roles:
            logger.info(f"publishing roles: {self.roles}")
            self.cluster.publish_app_roles(self.roles)

    def _running_worker_config(self) -> Optional[Dict[str, Any]]:
        """Return the worker config as dict, or None if retrieval failed."""
        if not self._container.can_connect():
            logger.debug("Could not connect to the workload container")
            return None

        try:
            raw_current = self._container.pull(CONFIG_FILE).read()
            return yaml.safe_load(raw_current)
        except (ProtocolError, PathError) as e:
            logger.warning(
                "Could not check the current worker configuration due to "
                "a failure in retrieving the file: %s",
                e,
            )
            return None

    def _update_worker_config(self) -> bool:
        """Set worker config for the workload.

        Returns: True if config has changed, otherwise False.
        Raises: BlockedStatusError exception if PebbleError, ProtocolError, PathError exceptions
            are raised by container.remove_path
        """
        if not self._container.can_connect():
            logger.warning("cannot update worker config: container cannot connect.")
            return False

        if len(self.roles) == 0:
            logger.warning("cannot update worker config: role missing or misconfigured.")
            return False

        worker_config = self._worker_config
        if not worker_config:
            logger.warning("cannot update worker config: coordinator hasn't published one yet.")
            return False

        if self._running_worker_config() != worker_config:
            config_as_yaml = yaml.safe_dump(worker_config)
            self._container.push(CONFIG_FILE, config_as_yaml, make_dirs=True)
            logger.info("Pushed new worker configuration")
            return True

        return False

    def _update_tls_certificates(self) -> bool:
        """Update the TLS certificates on disk according to their availability."""
        if not self._container.can_connect():
            return False

        if tls_data := self.cluster.get_tls_data():
            private_key_secret = self.model.get_secret(id=tls_data["privkey_secret_id"])
            private_key = private_key_secret.get_content().get("private-key")

            ca_cert = tls_data["ca_cert"]
            server_cert = tls_data["server_cert"]

            # Save the workload certificates
            self._container.push(CERT_FILE, server_cert or "", make_dirs=True)
            self._container.push(KEY_FILE, private_key or "", make_dirs=True)
            self._container.push(CLIENT_CA_FILE, ca_cert or "", make_dirs=True)
            self._container.push(ROOT_CA_CERT, ca_cert or "", make_dirs=True)

            # Save the cacert in the charm container for charm traces
            ROOT_CA_CERT.write_text(ca_cert)
        else:
            self._container.remove_path(CERT_FILE, recursive=True)
            self._container.remove_path(KEY_FILE, recursive=True)
            self._container.remove_path(CLIENT_CA_FILE, recursive=True)
            self._container.remove_path(ROOT_CA_CERT, recursive=True)

            # Remove from charm container
            ROOT_CA_CERT.unlink(missing_ok=True)

        # FIXME: uncomment as soon as the nginx image contains the ca-certificates package
        self._container.exec(["update-ca-certificates", "--fresh"]).wait()
        subprocess.run(["update-ca-certificates", "--fresh"])

        return True

    SERVICE_START_RETRY_STOP = tenacity.stop_after_delay(60 * 15)
    SERVICE_START_RETRY_WAIT = tenacity.wait_fixed(60)
    SERVICE_START_RETRY_IF = tenacity.retry_if_exception_type(ops.pebble.ChangeError)

    def restart(self):
        """Restart the pebble service or start it if not already running.

        Default timeout is 15 minutes. Configure it by setting this class attr:
        >>> Worker.SERVICE_START_RETRY_STOP = tenacity.stop_after_delay(60 * 30)  # 30 minutes
        You can also configure SERVICE_START_RETRY_WAIT and SERVICE_START_RETRY_IF.

        This method will raise an exception if it fails to start the service within a
        specified timeframe. This will presumably bring the charm in error status, so
        that juju will retry the last emitted hook until it finally succeeds.

        The assumption is that the state we are in when this method is called is consistent.
        The reason why we're failing to restart is dependent on some external factor (such as network,
        the reachability of a remote API, or the readiness of an external service the workload depends on).
        So letting juju retry the same hook will get us unstuck as soon as that contingency is resolved.

        See https://discourse.charmhub.io/t/its-probably-ok-for-a-unit-to-go-into-error-state/13022
        """
        if not self._container.exists(CONFIG_FILE):
            logger.error("cannot restart worker: config file doesn't exist (yet).")
            return
        if not self.roles:
            logger.debug("cannot restart worker: no roles have been configured.")
            return

        try:
            for attempt in tenacity.Retrying(
                # this method may fail with ChangeError (exited quickly with code...)
                retry=self.SERVICE_START_RETRY_IF,
                # give this method some time to pass (by default 15 minutes)
                stop=self.SERVICE_START_RETRY_STOP,
                # wait 1 minute between tries
                wait=self.SERVICE_START_RETRY_WAIT,
                # if you don't succeed raise the last caught exception when you're done
                reraise=True,
            ):
                with attempt:
                    self._charm.unit.status = MaintenanceStatus(
                        f"restarting... (attempt #{attempt.retry_state.attempt_number})"
                    )
                    # restart all services that our layer is responsible for
                    self._container.restart(*self._pebble_layer().services.keys())

        except ops.pebble.ChangeError:
            logger.error(
                "failed to (re)start worker jobs. This usually means that an external resource (such as s3) "
                "that the software needs to start is not available."
            )
            raise

    def running_version(self) -> Optional[str]:
        """Get the running version from the worker process."""
        if not self._container.can_connect():
            return None

        version_output, _ = self._container.exec([f"/bin/{self._name}", "-version"]).wait_output()
        # Output looks like this:
        # <WORKLOAD_NAME>, version 2.4.0 (branch: HEAD, revision 32137ee...)
        if result := re.search(r"[Vv]ersion:?\s*(\S+)", version_output):
            return result.group(1)
        return None

    def charm_tracing_config(self) -> Tuple[Optional[str], Optional[str]]:
        """Get the charm tracing configuration from the coordinator.

        Usage:
          assuming you are using charm_tracing >= v1.9:
        >>> from ops import CharmBase
        >>> from lib.charms.tempo_k8s.v1.charm_tracing import trace_charm
        >>> from lib.charms.tempo_k8s.v2.tracing import charm_tracing_config
        >>> @trace_charm(tracing_endpoint="my_endpoint", cert_path="cert_path")
        >>> class MyCharm(CharmBase):
        >>>     def __init__(self, ...):
        >>>         self.worker = Worker(...)
        >>>         self.my_endpoint, self.cert_path = self.worker.charm_tracing_config()
        """
        receivers = self.cluster.get_tracing_receivers()

        if not receivers:
            return None, None

        endpoint = receivers.get("otlp_http")
        if not endpoint:
            return None, None

        is_https = endpoint.startswith("https://")

        tls_data = self.cluster.get_tls_data()
        server_ca_cert = tls_data.get("server_cert") if tls_data else None

        if is_https:
            if server_ca_cert is None:
                raise RuntimeError(
                    "Cannot send traces to an https endpoint without a certificate."
                )
            elif not ROOT_CA_CERT.exists():
                # if endpoint is https and we have a tls integration BUT we don't have the
                # server_cert on disk yet (this could race with _update_tls_certificates):
                # put it there and proceed
                ROOT_CA_CERT.parent.mkdir(parents=True, exist_ok=True)
                ROOT_CA_CERT.write_text(server_ca_cert)

            return endpoint, str(ROOT_CA_CERT)
        else:
            return endpoint, None

    def _adjust_resource_requirements(self) -> ResourceRequirements:
        """A method that gets called by `KubernetesComputeResourcesPatch` to adjust the resources requests and limits to patch."""
        cpu_limit_key = self._resources_limit_options.get("cpu_limit", "cpu_limit")
        memory_limit_key = self._resources_limit_options.get("memory_limit", "memory_limit")

        limits = {
            "cpu": self._charm.model.config.get(cpu_limit_key),
            "memory": self._charm.model.config.get(memory_limit_key),
        }
        return adjust_resource_requirements(
            limits, self._resources_requests_getter(), adhere_to_requests=True  # type: ignore
        )


class ManualLogForwarder(ops.Object):
    """Forward the standard outputs of all workloads to explictly-provided Loki endpoints."""

    def __init__(
        self,
        charm: ops.CharmBase,
        *,
        loki_endpoints: Optional[Dict[str, str]],
        refresh_events: Optional[List[ops.BoundEvent]] = None,
    ):
        _PebbleLogClient.check_juju_version()
        super().__init__(charm, "worker-log-forwarder")
        self._charm = charm
        self._loki_endpoints = loki_endpoints
        self._topology: JujuTopology = JujuTopology.from_charm(charm)

        if not refresh_events:
            return

        for event in refresh_events:
            self.framework.observe(event, self.update_logging)

    def update_logging(self, _: Optional[ops.EventBase] = None):
        """Update the log forwarding to match the active Loki endpoints."""
        loki_endpoints = self._loki_endpoints

        if not loki_endpoints:
            logger.warning("No Loki endpoints available")
            loki_endpoints = {}

        for container in self._charm.unit.containers.values():
            if container.can_connect():
                _PebbleLogClient.disable_inactive_endpoints(  # type:ignore
                    container=container,
                    active_endpoints=loki_endpoints,
                    topology=self._topology,
                )
                _PebbleLogClient.enable_endpoints(  # type:ignore
                    container=container, active_endpoints=loki_endpoints, topology=self._topology
                )

    def disable_logging(self, _: Optional[ops.EventBase] = None):
        """Disable all log forwarding."""
        # This is currently necessary because, after a relation broken, the charm can still see
        # the Loki endpoints in the relation data.
        for container in self._charm.unit.containers.values():
            if container.can_connect():
                _PebbleLogClient.disable_inactive_endpoints(  # type:ignore
                    container=container, active_endpoints={}, topology=self._topology
                )<|MERGE_RESOLUTION|>--- conflicted
+++ resolved
@@ -171,13 +171,8 @@
             if self._resources_requests_getter
             else None
         )
-<<<<<<< HEAD
-        # holistic update logic
-        self._holistic_update()
-=======
         # holistic update logic, aka common exit hook
         self._reconcile()
->>>>>>> 839fe927
 
         # Event listeners
         self.framework.observe(self._charm.on.collect_unit_status, self._on_collect_status)
@@ -402,11 +397,7 @@
             "ready", {"override": "replace", "http": {"url": self._readiness_check_endpoint(self)}}
         )
 
-<<<<<<< HEAD
-    def _holistic_update(self):
-=======
     def _reconcile(self):
->>>>>>> 839fe927
         """Run all unconditional logic."""
         self._update_cluster_relation()
         self._update_config()
